"""
Test suite for force-accept mode implementation.

This module tests both strict mode and force-accept mode to ensure:
1. Strict mode interrupts generation after max retries (old behavior)
2. Force-accept mode accepts code after max retries (new default behavior)
3. Metadata is properly tracked for force-accepted artifacts
"""

import os
import pytest
from unittest.mock import patch
import importlib

from baes.swea_agents.techlead_swea import TechLeadSWEA
<<<<<<< HEAD
import config
=======
from config import Config
>>>>>>> 0608bb84


class TestForceAcceptMode:
    """Test suite for force-accept mode functionality"""

    @pytest.fixture(autouse=True)
    def setup_env(self):
        """Setup environment variables for testing"""
        # Store original values
        original_strict_mode = os.environ.get("BAE_STRICT_MODE")
        original_max_retries = os.environ.get("BAE_MAX_RETRIES")
        original_api_key = os.environ.get("OPENAI_API_KEY")
        
        # Set test values
        os.environ["BAE_MAX_RETRIES"] = "3"
        os.environ["OPENAI_API_KEY"] = "test-key-for-mocking"
        
        yield
        
        # Restore original values
        if original_strict_mode is not None:
            os.environ["BAE_STRICT_MODE"] = original_strict_mode
        elif "BAE_STRICT_MODE" in os.environ:
            del os.environ["BAE_STRICT_MODE"]
            
        if original_max_retries is not None:
            os.environ["BAE_MAX_RETRIES"] = original_max_retries
        elif "BAE_MAX_RETRIES" in os.environ:
            del os.environ["BAE_MAX_RETRIES"]
            
        if original_api_key is not None:
            os.environ["OPENAI_API_KEY"] = original_api_key
        elif "OPENAI_API_KEY" in os.environ:
            del os.environ["OPENAI_API_KEY"]

    def test_force_accept_mode_with_quality_issues(self):
        """Test that force-accept mode accepts code after max retries with quality issues"""
        # Create TechLeadSWEA instance
        techlead = TechLeadSWEA()
        
        # Create a mock validation result that indicates failure
        mock_validation_result = {
            "is_valid": False,
            "quality_score": 0.5,
            "details": "Code has quality issues",
            "issues": ["Missing error handling", "Poor code structure"],
            "suggestions": ["Add proper error handling", "Improve code structure"],
            "actionable_feedback": ["Add proper error handling", "Improve code structure"],
        }
        
        # Create payload for review with max retries reached
        payload = {
            "entity": "Student",
            "swea_agent": "BackendSWEA",
            "task_type": "generate_api",
            "result": {
                "success": True,
                "data": {
                    "file_path": "/path/to/file.py",
                    "code": "def test(): pass"
                }
            },
            "retry_count": 3,  # Max retries reached
        }
        
        # Mock Config.BAE_STRICT_MODE to False (force-accept mode) and validation method
        with patch('baes.swea_agents.techlead_swea.Config.BAE_STRICT_MODE', False):
            with patch('baes.swea_agents.techlead_swea.Config.BAE_MAX_RETRIES', 3):
                with patch.object(techlead, '_validate_with_llm', return_value=mock_validation_result):
                    result = techlead._review_and_approve(payload)
        
        # Verify force-accept behavior
        assert result.get("approved") == True, "Code should be force-accepted"
        assert result.get("success") == True, "Result should be successful"
        assert result.get("force_accepted") == True, "Should be marked as force-accepted"
        assert result.get("data", {}).get("force_accepted") == True
        assert "force_accept_reason" in result.get("data", {})
        # Quality score may be adjusted by validation, just check it exists
        assert "quality_score" in result

    def test_strict_mode_rejects_after_max_retries(self):
        """Test that strict mode rejects code after max retries without force-accepting"""
        # Create TechLeadSWEA instance
        techlead = TechLeadSWEA()
        
        # Create a mock validation result that indicates failure
        mock_validation_result = {
            "is_valid": False,
            "quality_score": 0.3,
            "details": "Code has quality issues",
            "issues": ["Missing error handling", "Poor code structure"],
            "suggestions": ["Add proper error handling", "Improve code structure"],
            "actionable_feedback": ["Add proper error handling", "Improve code structure"],
        }
        
        # Create payload for review with max retries reached
        payload = {
            "entity": "Student",
            "swea_agent": "BackendSWEA",
            "task_type": "generate_api",
            "result": {
                "success": True,
                "data": {
                    "file_path": "/path/to/file.py",
                    "code": "def test(): pass"
                }
            },
            "retry_count": 3,  # Max retries reached
        }
        
        # Mock Config.BAE_STRICT_MODE and validation method
        with patch('baes.swea_agents.techlead_swea.Config.BAE_STRICT_MODE', True):
            with patch('baes.swea_agents.techlead_swea.Config.BAE_MAX_RETRIES', 3):
                with patch.object(techlead, '_validate_with_llm', return_value=mock_validation_result):
                    result = techlead._review_and_approve(payload)
        
        # Verify strict mode behavior (rejection without force-accept)
        assert result.get("approved") == False, "Code should be rejected in strict mode"
        assert result.get("success") == False, "Result should indicate failure"
        assert result.get("force_accepted") != True, "Should NOT be force-accepted in strict mode"
        assert result.get("data", {}).get("retry_required") == True

    def test_strict_mode_with_critical_issues_escalates(self):
        """Test that strict mode escalates critical issues to human expert"""
        # Create TechLeadSWEA instance
        techlead = TechLeadSWEA()
        
        # Create a mock validation result with critical issues
        mock_validation_result = {
            "is_valid": False,
            "quality_score": 0.3,
            "details": "Code has critical issues",
            "issues": ["Critical: Missing authentication", "Critical: SQL injection risk"],
            "suggestions": ["Add authentication", "Fix SQL injection vulnerability"],
            "actionable_feedback": ["[CRITICAL] Add authentication", "[CRITICAL] Fix SQL injection"],
            "critical_feedback": ["[CRITICAL] Add authentication", "[CRITICAL] Fix SQL injection"],
            "feedback_summary": {
                "escalation_needed": True,
                "critical_count": 2,
                "required_count": 0,
                "optional_count": 0,
            }
        }
        
        # Create payload for review with max retries reached
        payload = {
            "entity": "Student",
            "swea_agent": "BackendSWEA",
            "task_type": "generate_api",
            "result": {
                "success": True,
                "data": {
                    "file_path": "/path/to/file.py",
                    "code": "def test(): pass"
                }
            },
            "retry_count": 3,  # Max retries reached
        }
        
        # Mock Config.BAE_STRICT_MODE, validation and escalation methods
        with patch('baes.swea_agents.techlead_swea.Config.BAE_STRICT_MODE', True):
            with patch('baes.swea_agents.techlead_swea.Config.BAE_MAX_RETRIES', 3):
                with patch.object(techlead, '_validate_with_llm', return_value=mock_validation_result):
                    with patch.object(techlead, '_escalate_to_human_expert', return_value={"escalated": True}):
                        result = techlead._review_and_approve(payload)
        
        # Verify rejection in strict mode (may or may not escalate depending on issues)
        assert result.get("approved") == False
        assert result.get("success") == False
        # In strict mode, code is rejected but may require escalation or just retry
        assert result.get("data", {}).get("retry_required") == True or result.get("escalation_required") == True

    def test_force_accept_mode_with_critical_issues(self):
        """Test that force-accept mode accepts even with critical issues"""
        # Create TechLeadSWEA instance
        techlead = TechLeadSWEA()
        
        # Create a mock validation result with critical issues
        mock_validation_result = {
            "is_valid": False,
            "quality_score": 0.2,
            "details": "Code has critical issues",
            "issues": ["Critical: Missing authentication", "Critical: SQL injection risk"],
            "suggestions": ["Add authentication", "Fix SQL injection vulnerability"],
            "actionable_feedback": ["[CRITICAL] Add authentication", "[CRITICAL] Fix SQL injection"],
            "critical_feedback": ["[CRITICAL] Add authentication", "[CRITICAL] Fix SQL injection"],
            "feedback_summary": {
                "escalation_needed": True,
                "critical_count": 2,
                "required_count": 0,
                "optional_count": 0,
            }
        }
        
        # Create payload for review with max retries reached
        payload = {
            "entity": "Student",
            "swea_agent": "BackendSWEA",
            "task_type": "generate_api",
            "result": {
                "success": True,
                "data": {
                    "file_path": "/path/to/file.py",
                    "code": "def test(): pass"
                }
            },
            "retry_count": 3,  # Max retries reached
        }
        
        # Mock Config.BAE_STRICT_MODE to False (force-accept mode) and validation method
        with patch('baes.swea_agents.techlead_swea.Config.BAE_STRICT_MODE', False):
            with patch('baes.swea_agents.techlead_swea.Config.BAE_MAX_RETRIES', 3):
                with patch.object(techlead, '_validate_with_llm', return_value=mock_validation_result):
                    result = techlead._review_and_approve(payload)
        
        # Verify force-accept even with critical issues
        assert result.get("approved") == True
        assert result.get("success") == True
        assert result.get("force_accepted") == True
        # Check for unresolved issues (may be in unresolved_critical_issues or unresolved_issues)
        assert "unresolved_critical_issues" in result.get("data", {}) or "unresolved_issues" in result.get("data", {})
        # Verify there are unresolved issues tracked
        unresolved = result.get("data", {}).get("unresolved_critical_issues") or result.get("data", {}).get("unresolved_issues", [])
        assert len(unresolved) > 0, "Should have tracked unresolved issues"

    def test_config_strict_mode_parsing(self):
<<<<<<< HEAD
        """Test that BAE_STRICT_MODE environment variable is parsed correctly by Config"""
        # Test various true values
        for value in ["true", "True", "TRUE", "1", "yes", "on"]:
            os.environ["BAE_STRICT_MODE"] = value
            importlib.reload(config)
            Config = getattr(config, 'Config')
            assert Config.BAE_STRICT_MODE == True, f"Config.BAE_STRICT_MODE should be True for BAE_STRICT_MODE={value}"
=======
        """Test that BAE_STRICT_MODE environment variable is parsed correctly"""
        import importlib
        import config
        
        def reload_config_and_get_strict_mode():
            """Helper to reload config and get BAE_STRICT_MODE value"""
            importlib.reload(config)
            return config.Config.BAE_STRICT_MODE
        
        # Test various true values
        for value in ["true", "True", "TRUE", "1", "yes", "on"]:
            os.environ["BAE_STRICT_MODE"] = value
            assert reload_config_and_get_strict_mode() == True, f"Should be True for BAE_STRICT_MODE={value}"
>>>>>>> 0608bb84
        
        # Test various false values
        for value in ["false", "False", "FALSE", "0", "no", "off", ""]:
            os.environ["BAE_STRICT_MODE"] = value
<<<<<<< HEAD
            importlib.reload(config)
            Config = getattr(config, 'Config')
            assert Config.BAE_STRICT_MODE == False, f"Config.BAE_STRICT_MODE should be False for BAE_STRICT_MODE={value}"
=======
            assert reload_config_and_get_strict_mode() == False, f"Should be False for BAE_STRICT_MODE={value}"
>>>>>>> 0608bb84

    def test_force_accept_metadata_tracking(self):
        """Test that force-accepted artifacts include proper metadata"""
        techlead = TechLeadSWEA()
        
        mock_validation_result = {
            "is_valid": False,
            "quality_score": 0.4,
            "details": "Multiple issues found",
            "issues": ["Issue 1", "Issue 2", "Issue 3"],
            "suggestions": ["Fix 1", "Fix 2", "Fix 3"],
            "actionable_feedback": ["Fix 1", "Fix 2", "Fix 3"],
        }
        
        payload = {
            "entity": "Course",
            "swea_agent": "FrontendSWEA",
            "task_type": "generate_ui",
            "result": {"success": True, "data": {"code": "test"}},
            "retry_count": 3,
        }
        
        # Mock Config.BAE_STRICT_MODE to False (force-accept mode) and validation method
        with patch('baes.swea_agents.techlead_swea.Config.BAE_STRICT_MODE', False):
            with patch('baes.swea_agents.techlead_swea.Config.BAE_MAX_RETRIES', 3):
                with patch.object(techlead, '_validate_with_llm', return_value=mock_validation_result):
                    result = techlead._review_and_approve(payload)
        
        # Verify comprehensive metadata
        assert result["force_accepted"] == True
        assert result["data"]["force_accepted"] == True
        assert "force_accept_reason" in result["data"]
        assert "unresolved_issues" in result["data"]
        assert result["data"]["retry_count"] == 3
        # Verify unresolved issues are tracked (actual count may vary with validation)
        assert len(result["data"]["unresolved_issues"]) >= 3, "Should track at least the mock issues"<|MERGE_RESOLUTION|>--- conflicted
+++ resolved
@@ -13,11 +13,7 @@
 import importlib
 
 from baes.swea_agents.techlead_swea import TechLeadSWEA
-<<<<<<< HEAD
-import config
-=======
 from config import Config
->>>>>>> 0608bb84
 
 
 class TestForceAcceptMode:
@@ -244,7 +240,6 @@
         assert len(unresolved) > 0, "Should have tracked unresolved issues"
 
     def test_config_strict_mode_parsing(self):
-<<<<<<< HEAD
         """Test that BAE_STRICT_MODE environment variable is parsed correctly by Config"""
         # Test various true values
         for value in ["true", "True", "TRUE", "1", "yes", "on"]:
@@ -252,32 +247,13 @@
             importlib.reload(config)
             Config = getattr(config, 'Config')
             assert Config.BAE_STRICT_MODE == True, f"Config.BAE_STRICT_MODE should be True for BAE_STRICT_MODE={value}"
-=======
-        """Test that BAE_STRICT_MODE environment variable is parsed correctly"""
-        import importlib
-        import config
-        
-        def reload_config_and_get_strict_mode():
-            """Helper to reload config and get BAE_STRICT_MODE value"""
-            importlib.reload(config)
-            return config.Config.BAE_STRICT_MODE
-        
-        # Test various true values
-        for value in ["true", "True", "TRUE", "1", "yes", "on"]:
-            os.environ["BAE_STRICT_MODE"] = value
-            assert reload_config_and_get_strict_mode() == True, f"Should be True for BAE_STRICT_MODE={value}"
->>>>>>> 0608bb84
         
         # Test various false values
         for value in ["false", "False", "FALSE", "0", "no", "off", ""]:
             os.environ["BAE_STRICT_MODE"] = value
-<<<<<<< HEAD
             importlib.reload(config)
             Config = getattr(config, 'Config')
             assert Config.BAE_STRICT_MODE == False, f"Config.BAE_STRICT_MODE should be False for BAE_STRICT_MODE={value}"
-=======
-            assert reload_config_and_get_strict_mode() == False, f"Should be False for BAE_STRICT_MODE={value}"
->>>>>>> 0608bb84
 
     def test_force_accept_metadata_tracking(self):
         """Test that force-accepted artifacts include proper metadata"""
