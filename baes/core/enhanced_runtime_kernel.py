--- conflicted
+++ resolved
@@ -1189,10 +1189,7 @@
                                 # Note: This code should rarely be reached in force-accept mode because
                                 # TechLeadSWEA will approve with force_accepted=True before we get here.
                                 # This is a safety check for edge cases.
-<<<<<<< HEAD
-=======
                                 strict_mode = Config.BAE_STRICT_MODE
->>>>>>> 0608bb84
                                 
                                 if Config.BAE_STRICT_MODE:
                                     # STRICT MODE: Fail fast and interrupt generation
@@ -1261,10 +1258,7 @@
                         )
                     else:
                         # Max retries reached after execution errors
-<<<<<<< HEAD
-=======
                         strict_mode = Config.BAE_STRICT_MODE
->>>>>>> 0608bb84
                         
                         if Config.BAE_STRICT_MODE:
                             # STRICT MODE: Fail fast and interrupt generation
